--- conflicted
+++ resolved
@@ -90,15 +90,13 @@
         'MEDIA_TIMEOUT':            {'type': int,   'default': 3600},
         'OUTPUT_PERMISSIONS':       {'type': str,   'default': '644'},
         'RESTRICT_FILE_NAMES':      {'type': str,   'default': 'windows'},
-<<<<<<< HEAD
+
         'URL_DENYLIST':             {'type': str,   'default': r'\.(css|js|otf|ttf|woff|woff2|gstatic\.com|googleapis\.com/css)(\?.*)?$', 'aliases': ('URL_BLACKLIST',)},  # to avoid downloading code assets as their own pages
         'URL_ALLOWLIST':            {'type': str,   'default': None, 'aliases': ('URL_WHITELIST',)},
-=======
-        'URL_BLACKLIST':            {'type': str,   'default': r'\.(css|js|otf|ttf|woff|woff2|gstatic\.com|googleapis\.com/css)(\?.*)?$'},  # to avoid downloading code assets as their own pages
+
         'ADMIN_USERNAME':           {'type': str,   'default': None},
         'ADMIN_PASSWORD':           {'type': str,   'default': None},
-        'URL_WHITELIST':            {'type': str,   'default': None},
->>>>>>> a58535ba
+
         'ENFORCE_ATOMIC_WRITES':    {'type': bool,  'default': True},
         'TAG_SEPARATOR_PATTERN':    {'type': str,   'default': r'[,]'},
     },
