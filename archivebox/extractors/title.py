--- conflicted
+++ resolved
@@ -64,18 +64,9 @@
 # output = '{title}'
 
 @enforce_types
-<<<<<<< HEAD
-def should_save_title(snapshot: Model, overwrite: Optional[bool]=False, out_dir: Optional[str]=None) -> bool:
-    if is_static_file(snapshot.url):
-        False
-
-    # if snapshot already has valid title, skip it
+def should_save_title(snapshot: Model, out_dir: Optional[str]=None, overwrite: Optional[bool]=False) -> bool:
+    # if link already has valid title, skip it
     if not overwrite and snapshot.title and not snapshot.title.lower().startswith('http'):
-=======
-def should_save_title(link: Link, out_dir: Optional[str]=None, overwrite: Optional[bool]=False) -> bool:
-    # if link already has valid title, skip it
-    if not overwrite and link.title and not link.title.lower().startswith('http'):
->>>>>>> 7d0f5653
         return False
 
     return SAVE_TITLE
