--- conflicted
+++ resolved
@@ -134,13 +134,7 @@
 
     See docs on wget --adjust-extension (-E)
     """
-<<<<<<< HEAD
-    if is_static_file(snapshot.url):
-        return without_scheme(without_fragment(snapshot.url))
-
-=======
-    
->>>>>>> 7d0f5653
+
     # Wget downloads can save in a number of different ways depending on the url:
     #    https://example.com
     #       > example.com/index.html
@@ -191,7 +185,7 @@
                 last_part_of_url = urldecode(full_path.rsplit('/', 1)[-1])
                 for file_present in search_dir.iterdir():
                     if file_present == last_part_of_url:
-                        return str((search_dir / file_present).relative_to(link.link_dir))
+                        return str((search_dir / file_present).relative_to(snapshot.snapshot_dir))
 
         # Move up one directory level
         search_dir = search_dir.parent
@@ -200,20 +194,14 @@
             break
 
     # check for literally any file present that isnt an empty folder
-    domain_dir = Path(domain(link.url).replace(":", "+"))
-    files_within = list((Path(link.link_dir) / domain_dir).glob('**/*.*'))
+    domain_dir = Path(domain(snapshot.url).replace(":", "+"))
+    files_within = list((Path(snapshot.snapshot_dir) / domain_dir).glob('**/*.*'))
     if files_within:
-        return str((domain_dir / files_within[-1]).relative_to(link.link_dir))
+        return str((domain_dir / files_within[-1]).relative_to(snapshot.snapshot_dir))
     
-<<<<<<< HEAD
-    search_dir = Path(snapshot.snapshot_dir) / domain(snapshot.url).replace(":", "+") / urldecode(full_path)
-    if not search_dir.is_dir():
-        return str(search_dir.relative_to(snapshot.snapshot_dir))
-=======
-    # fallback to just the domain dir
-    search_dir = Path(link.link_dir) / domain(link.url).replace(":", "+")
+    # fallback to just the domain dir, dont try to introspect further inside it
+    search_dir = Path(snapshot.snapshot_dir) / domain(snapshot.url).replace(":", "+")
     if search_dir.is_dir():
-        return domain(link.url).replace(":", "+")
->>>>>>> 7d0f5653
+        return domain(snapshot.url).replace(":", "+")
 
     return None