__package__ = 'archivebox.extractors'

from pathlib import Path

from typing import Optional
import json

from django.db.models import Model

from ..index.schema import ArchiveResult, ArchiveError
from ..system import run, chmod_file
from ..util import (
    enforce_types,
    is_static_file,
    chrome_args,
)
from ..config import (
    TIMEOUT,
    SAVE_SINGLEFILE,
    DEPENDENCIES,
    SINGLEFILE_VERSION,
    CHROME_BINARY,
)
from ..logging_util import TimedProgress


@enforce_types
def should_save_singlefile(snapshot: Model, overwrite: Optional[bool]=False, out_dir: Optional[Path]=None) -> bool:
    out_dir = out_dir or Path(snapshot.snapshot_dir)
    if is_static_file(snapshot.url):
        return False

    out_dir = out_dir or Path(link.link_dir)
    if not overwrite and (out_dir / 'singlefile.html').exists():
        return False

    return SAVE_SINGLEFILE


@enforce_types
def save_singlefile(snapshot: Model, out_dir: Optional[Path]=None, timeout: int=TIMEOUT) -> ArchiveResult:
    """download full site using single-file"""

<<<<<<< HEAD
    out_dir = out_dir or Path(snapshot.snapshot_dir)
    output = str(out_dir.absolute() / "singlefile.html")
=======
    out_dir = out_dir or Path(link.link_dir)
    output = "singlefile.html"
>>>>>>> 7d0f5653

    browser_args = chrome_args(TIMEOUT=0)

    # SingleFile CLI Docs: https://github.com/gildas-lormeau/SingleFile/tree/master/cli
    browser_args = '--browser-args={}'.format(json.dumps(browser_args[1:]))
    cmd = [
        DEPENDENCIES['SINGLEFILE_BINARY']['path'],
        '--browser-executable-path={}'.format(CHROME_BINARY),
        browser_args,
<<<<<<< HEAD
        snapshot.url,
        output
=======
        link.url,
        output,
>>>>>>> 7d0f5653
    ]

    status = 'succeeded'
    timer = TimedProgress(timeout, prefix='      ')
    try:
        result = run(cmd, cwd=str(out_dir), timeout=timeout)

        # parse out number of files downloaded from last line of stderr:
        #  "Downloaded: 76 files, 4.0M in 1.6s (2.52 MB/s)"
        output_tail = [
            line.strip()
            for line in (result.stdout + result.stderr).decode().rsplit('\n', 3)[-3:]
            if line.strip()
        ]
        hints = (
            'Got single-file response code: {}.'.format(result.returncode),
            *output_tail,
        )

        # Check for common failure cases
        if (result.returncode > 0) or not (out_dir / output).is_file():
            raise ArchiveError('SingleFile was not able to archive the page', hints)
        chmod_file(output, cwd=str(out_dir))
    except (Exception, OSError) as err:
        status = 'failed'
        # TODO: Make this prettier. This is necessary to run the command (escape JSON internal quotes).
        cmd[2] = browser_args.replace('"', "\\\"")
        output = err
    finally:
        timer.end()

    return ArchiveResult(
        cmd=cmd,
        pwd=str(out_dir),
        cmd_version=SINGLEFILE_VERSION,
        output=output,
        status=status,
        **timer.stats,
    )<|MERGE_RESOLUTION|>--- conflicted
+++ resolved
@@ -41,13 +41,8 @@
 def save_singlefile(snapshot: Model, out_dir: Optional[Path]=None, timeout: int=TIMEOUT) -> ArchiveResult:
     """download full site using single-file"""
 
-<<<<<<< HEAD
     out_dir = out_dir or Path(snapshot.snapshot_dir)
-    output = str(out_dir.absolute() / "singlefile.html")
-=======
-    out_dir = out_dir or Path(link.link_dir)
     output = "singlefile.html"
->>>>>>> 7d0f5653
 
     browser_args = chrome_args(TIMEOUT=0)
 
@@ -57,13 +52,9 @@
         DEPENDENCIES['SINGLEFILE_BINARY']['path'],
         '--browser-executable-path={}'.format(CHROME_BINARY),
         browser_args,
-<<<<<<< HEAD
         snapshot.url,
         output
-=======
-        link.url,
         output,
->>>>>>> 7d0f5653
     ]
 
     status = 'succeeded'
