--- conflicted
+++ resolved
@@ -1,13 +1,14 @@
 {% load static %}
 
 <tr>
-<<<<<<< HEAD
+{% comment %}
+    <!-- from upstream, may need to merge these two -->
     <td title="{{snapshot.timestamp}}"> {% if snapshot.bookmarked_date  %} {{ snapshot.bookmarked_date }} {% else %} {{ snapshot.added }} {% endif %} </td>
     <td class="title-col">
         {% if snapshot.is_archived %}
-            <a href="archive/{{snapshot.timestamp}}/index.html"><img src="archive/{{snapshot.timestamp}}/favicon.ico" class="link-favicon" decoding="async"></a>
+            <a href="archive/{{snapshot.timestamp}}/index.html"><img src="archive/{{snapshot.timestamp}}/favicon.ico" class="snapshot-favicon" decoding="async"></a>
         {% else %}
-            <a href="archive/{{snapshot.timestamp}}/index.html"><img src="{% static 'spinner.gif' %}" class="link-favicon" decoding="async"></a>
+            <a href="archive/{{snapshot.timestamp}}/index.html"><img src="{% static 'spinner.gif' %}" class="snapshot-favicon" decoding="async"></a>
         {% endif %}
             <a href="archive/{{snapshot.timestamp}}/{{snapshot.canonical_outputs.wget_path}}" title="{{snapshot.title}}">
                 <span data-title-for="{{snapshot.url}}" data-archived="{{snapshot.is_archived}}">{{snapshot.title|default:'Loading...'}}</span>
@@ -18,39 +19,41 @@
         <a href="archive/{{snapshot.timestamp}}/index.html">📄 
             <span data-number-for="{{snapshot.url}}" title="Fetching any missing files...">{% if snapshot.icons  %} {{snapshot.icons}} {% else %} {{ snapshot.num_outputs}} {% endif %}<img src="{% static 'spinner.gif' %}" class="files-spinner" decoding="async"/></span>
         </a>
-=======
-    <td title="{{link.timestamp}}"> {% if link.bookmarked_date  %} {{ link.bookmarked_date }} {% else %} {{ link.added }} {% endif %} </td>
-    <td class="title-col" style="opacity: {% if link.title %}1{% else %}0.3{% endif %}">
-        {% if link.is_archived %}
-            <a href="archive/{{link.timestamp}}/index.html"><img src="archive/{{link.timestamp}}/favicon.ico" class="link-favicon" decoding="async"></a>
+    </td>
+   <td style="text-align:left"><a href="{{snapshot.url}}">{{snapshot.url}}</a></td>
+{% endcomment %}
+
+    <td title="{{snapshot.timestamp}}"> {% if snapshot.bookmarked_date  %} {{ snapshot.bookmarked_date }} {% else %} {{ snapshot.added }} {% endif %} </td>
+    <td class="title-col" style="opacity: {% if snapshot.title %}1{% else %}0.3{% endif %}">
+        {% if snapshot.is_archived %}
+            <a href="archive/{{snapshot.timestamp}}/index.html"><img src="archive/{{snapshot.timestamp}}/favicon.ico" class="snapshot-favicon" decoding="async"></a>
         {% else %}
-            <a href="archive/{{link.timestamp}}/index.html"><img src="{% static 'spinner.gif' %}" class="link-favicon" decoding="async" style="height: 15px"></a>
+            <a href="archive/{{snapshot.timestamp}}/index.html"><img src="{% static 'spinner.gif' %}" class="snapshot-favicon" decoding="async" style="height: 15px"></a>
         {% endif %}
 
-        <a href="archive/{{link.timestamp}}/index.html" title="{{link.title|default:'Not yet archived...'}}">
-            <span data-title-for="{{link.url}}" data-archived="{{link.is_archived}}">{{link.title|default:'Loading...'}}</span>
-            {% if link.tags_str %}
+        <a href="archive/{{snapshot.timestamp}}/index.html" title="{{snapshot.title|default:'Not yet archived...'}}">
+            <span data-title-for="{{snapshot.url}}" data-archived="{{snapshot.is_archived}}">{{snapshot.title|default:'Loading...'}}</span>
+            {% if snapshot.tags_str %}
                 <span class="tags" style="float: right; border-radius: 5px; background-color: #bfdfff; padding: 2px 5px; margin-left: 4px; margin-top: 1px;">
-                    {% if link.tags_str != None %}
-                        {{link.tags_str|default:''}}
+                    {% if snapshot.tags_str != None %}
+                        {{snapshot.tags_str|default:''}}
                     {% else %}
-                        {{ link.tags|default:'' }}
+                        {{ snapshot.tags|default:'' }}
                     {% endif %}
                 </span>
             {% endif %}
         </a>
     </td>
     <td>
-        <span data-number-for="{{link.url}}" title="Fetching any missing files...">
-            {% if link.icons  %}
-                {{link.icons}} <small style="float:right; opacity: 0.5">{{link.num_outputs}}</small>
+        <span data-number-for="{{snapshot.url}}" title="Fetching any missing files...">
+            {% if snapshot.icons  %}
+                {{snapshot.icons}} <small style="float:right; opacity: 0.5">{{snapshot.num_outputs}}</small>
             {% else %}
-                <a href="archive/{{link.timestamp}}/index.html">📄 
-                    {{link.num_outputs}} <img src="{% static 'spinner.gif' %}" class="files-spinner" decoding="async" style="height: 15px"/>
+                <a href="archive/{{snapshot.timestamp}}/index.html">📄 
+                    {{snapshot.num_outputs}} <img src="{% static 'spinner.gif' %}" class="files-spinner" decoding="async" style="height: 15px"/>
                 </a>
             {% endif %}
         </span>
->>>>>>> cddbd8f6
     </td>
    <td style="text-align:left"><a href="{{snapshot.url}}">{{snapshot.url}}</a></td>
 </tr>