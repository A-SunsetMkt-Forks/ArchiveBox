import json
import setuptools

from pathlib import Path


PKG_NAME = "archivebox"
DESCRIPTION = "The self-hosted internet archive."
LICENSE = "MIT"
AUTHOR = "Nick Sweeting"
AUTHOR_EMAIL="git@nicksweeting.com"
REPO_URL = "https://github.com/ArchiveBox/ArchiveBox"
PROJECT_URLS = {
    "Source":           f"{REPO_URL}",
    "Documentation":    f"{REPO_URL}/wiki",
    "Bug Tracker":      f"{REPO_URL}/issues",
    "Changelog":        f"{REPO_URL}/wiki/Changelog",
    "Roadmap":          f"{REPO_URL}/wiki/Roadmap",
    "Community":        f"{REPO_URL}/wiki/Web-Archiving-Community",
    "Donate":           f"{REPO_URL}/wiki/Donations",
}

ROOT_DIR = Path(__file__).parent.resolve()
PACKAGE_DIR = ROOT_DIR / PKG_NAME

README = (PACKAGE_DIR / "README.md").read_text()
VERSION = json.loads((PACKAGE_DIR / "package.json").read_text().strip())['version']

# To see when setup.py gets called (uncomment for debugging):
# import sys
# print(PACKAGE_DIR, f"     (v{VERSION})")
# print('>', sys.executable, *sys.argv)


setuptools.setup(
    name=PKG_NAME,
    version=VERSION,
    license=LICENSE,
    author=AUTHOR,
    author_email=AUTHOR_EMAIL,
    description=DESCRIPTION,
    long_description=README,
    long_description_content_type="text/markdown",
    url=REPO_URL,
    project_urls=PROJECT_URLS,
    python_requires=">=3.7",
    setup_requires=[
        "wheel",
    ],
    install_requires=[
        "requests==2.24.0",
        "atomicwrites==1.4.0",
        "mypy-extensions==0.4.3",
<<<<<<< HEAD
        "base32-crockford==0.3.0",
        "django==3.1.3",
=======
        "django==3.0.8",
>>>>>>> e4d2ac43
        "django-extensions==3.0.3",

        "dateparser",
        "ipython",
        "youtube-dl",
        "python-crontab==2.5.1",
        "croniter==0.3.34",
        "w3lib==1.22.0",
        # Some/all of these will likely be added in the future:
        # wpull
        # pywb
        # pyppeteer
        # archivenow
    ],
    extras_require={
        'dev': [
            "setuptools",
            "twine",
            "flake8",
            "ipdb",
            "mypy",
            "django-stubs",
            "sphinx",
            "sphinx-rtd-theme",
            "recommonmark",
            "pytest",
            "bottle",
            "stdeb",
        ],
        # 'redis': ['redis', 'django-redis'],
        # 'pywb': ['pywb', 'redis'],
    },
    packages=[PKG_NAME],
    include_package_data=True,   # see MANIFEST.in
    entry_points={
        "console_scripts": [
            f"{PKG_NAME} = {PKG_NAME}.cli:main",
        ],
    },
    classifiers=[
        "License :: OSI Approved :: MIT License",
        "Natural Language :: English",
        "Operating System :: OS Independent",
        "Development Status :: 4 - Beta",

        "Topic :: Utilities",
        "Topic :: System :: Archiving",
        "Topic :: System :: Archiving :: Backup",
        "Topic :: System :: Recovery Tools",
        "Topic :: Sociology :: History",
        "Topic :: Internet :: WWW/HTTP",
        "Topic :: Internet :: WWW/HTTP :: Indexing/Search",
        "Topic :: Internet :: WWW/HTTP :: WSGI :: Application",
        "Topic :: Software Development :: Libraries :: Python Modules",

        "Intended Audience :: Developers",
        "Intended Audience :: Education",
        "Intended Audience :: End Users/Desktop",
        "Intended Audience :: Information Technology",
        "Intended Audience :: Legal Industry",
        "Intended Audience :: System Administrators",
        
        "Environment :: Console",
        "Environment :: Web Environment",
        "Programming Language :: Python :: 3",
        "Programming Language :: Python :: 3.7",
        "Programming Language :: Python :: 3.8",
        "Framework :: Django",
        "Typing :: Typed",
    ],
)<|MERGE_RESOLUTION|>--- conflicted
+++ resolved
@@ -51,14 +51,8 @@
         "requests==2.24.0",
         "atomicwrites==1.4.0",
         "mypy-extensions==0.4.3",
-<<<<<<< HEAD
-        "base32-crockford==0.3.0",
         "django==3.1.3",
-=======
-        "django==3.0.8",
->>>>>>> e4d2ac43
         "django-extensions==3.0.3",
-
         "dateparser",
         "ipython",
         "youtube-dl",
